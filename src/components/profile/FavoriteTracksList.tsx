--- conflicted
+++ resolved
@@ -175,10 +175,7 @@
           previewPlayer.pause();
           setCurrentPreviewTrackId(null);
           setCurrentPreviewUrl(null);
-<<<<<<< HEAD
-=======
           onPlayTrack?.(null);
->>>>>>> 501546c2
         } catch (error) {
           Logger.error('Error stopping preview:', error);
         }
@@ -186,13 +183,10 @@
       }
 
       try {
-<<<<<<< HEAD
-=======
         if (isGlobalPlaybackActive) {
           pauseGlobalPlayback();
         }
 
->>>>>>> 501546c2
         // Stop any current preview
         if (currentPreviewTrackId) {
           await previewPlayer.pause();
@@ -200,10 +194,7 @@
         // Set new preview URL and start later via effect
         setCurrentPreviewUrl(track.preview);
         setCurrentPreviewTrackId(track.id);
-<<<<<<< HEAD
-=======
         onPlayTrack?.(track);
->>>>>>> 501546c2
         // Notify parent about selected track (optional)
         onPlayTrack?.(track);
       } catch (error) {
@@ -211,11 +202,6 @@
         Notifier.warn('Failed to play preview');
         setCurrentPreviewTrackId(null);
         setCurrentPreviewUrl(null);
-<<<<<<< HEAD
-      }
-    },
-    [currentPreviewTrackId, onPlayTrack, previewPlayer]
-=======
         onPlayTrack?.(null);
       }
     },
@@ -226,7 +212,6 @@
       pauseGlobalPlayback,
       previewPlayer
     ]
->>>>>>> 501546c2
   );
 
   // Auto-play when preview URL changes
