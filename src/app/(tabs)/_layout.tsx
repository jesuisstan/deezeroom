--- conflicted
+++ resolved
@@ -3,11 +3,8 @@
 import MaterialCommunityIcons from '@expo/vector-icons/MaterialCommunityIcons';
 import { Tabs, useRouter } from 'expo-router';
 
-<<<<<<< HEAD
 import MiniPlayer from '@/components/player/MiniPlayer';
-=======
 import NotificationsButton from '@/components/notifications/NotificationsButton';
->>>>>>> 4a70c38a
 import ProfileButton from '@/components/profile/ProfileButton';
 import ThemeToggler from '@/components/ThemeToggler';
 import IconButton from '@/components/ui/buttons/IconButton';
@@ -77,7 +74,6 @@
           headerStyle: {
             backgroundColor: themeColors[theme]['bg-secondary']
           }
-<<<<<<< HEAD
         }}
       >
         <Tabs.Screen
@@ -85,9 +81,14 @@
           options={{
             title: 'Home',
             tabBarIcon: ({ color }) => (
-              <Foundation name="home" size={28} color={color} />
+              <MaterialCommunityIcons
+              name="home-search"
+              size={28}
+              color={color}
+            />
             ),
-            headerRight: () => <HeaderRight />
+            headerRight: () => <HeaderRight />,
+          headerLeft: () => <HeaderLeft />
           }}
         />
         <Tabs.Screen
@@ -101,7 +102,8 @@
                 color={color}
               />
             ),
-            headerRight: () => <HeaderRight />
+            headerRight: () => <HeaderRight />,
+          headerLeft: () => <HeaderLeft />
           }}
         />
         <Tabs.Screen
@@ -115,72 +117,13 @@
                 color={color}
               />
             ),
-            headerRight: () => <HeaderRight />
+            headerRight: () => <HeaderRight />,
+          headerLeft: () => <HeaderLeft />
           }}
         />
       </Tabs>
       <MiniPlayer />
     </View>
-=======
-        }),
-        headerTitleStyle: {
-          fontFamily: 'LeagueGothic',
-          letterSpacing: 4,
-          fontSize: 30,
-          color: themeColors[theme]['text-main']
-        },
-        headerStyle: {
-          backgroundColor: themeColors[theme]['bg-secondary']
-        }
-      }}
-    >
-      <Tabs.Screen
-        name="index"
-        options={{
-          title: 'Home',
-          tabBarIcon: ({ color }) => (
-            <MaterialCommunityIcons
-              name="home-search"
-              size={28}
-              color={color}
-            />
-          ),
-          headerRight: () => <HeaderRight />,
-          headerLeft: () => <HeaderLeft />
-        }}
-      />
-      <Tabs.Screen
-        name="events"
-        options={{
-          title: 'Events',
-          tabBarIcon: ({ color }) => (
-            <MaterialCommunityIcons
-              name="party-popper"
-              size={28}
-              color={color}
-            />
-          ),
-          headerRight: () => <HeaderRight />,
-          headerLeft: () => <HeaderLeft />
-        }}
-      />
-      <Tabs.Screen
-        name="playlists"
-        options={{
-          title: 'Playlists',
-          tabBarIcon: ({ color }) => (
-            <MaterialCommunityIcons
-              name="playlist-music"
-              size={28}
-              color={color}
-            />
-          ),
-          headerRight: () => <HeaderRight />,
-          headerLeft: () => <HeaderLeft />
-        }}
-      />
-    </Tabs>
->>>>>>> 4a70c38a
   );
 };
 
