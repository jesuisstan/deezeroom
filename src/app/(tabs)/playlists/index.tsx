import React, { useCallback, useEffect, useMemo, useState } from 'react';
<<<<<<< HEAD
import { RefreshControl, ScrollView, View } from 'react-native';
=======
import {
  KeyboardAvoidingView,
  Platform,
  RefreshControl,
  ScrollView,
  View
} from 'react-native';
>>>>>>> 31e3acdc

import { MaterialCommunityIcons } from '@expo/vector-icons';
import { useFocusEffect } from '@react-navigation/native';

import CreatePlaylistButton from '@/components/playlists/CreatePlaylistButton';
import CreatePlaylistModal from '@/components/playlists/CreatePlaylistModal';
import PlaylistCard from '@/components/playlists/PlaylistCard';
import ActivityIndicatorScreen from '@/components/ui/ActivityIndicatorScreen';
import RippleButton from '@/components/ui/buttons/RippleButton';
import InputCustom from '@/components/ui/InputCustom';
import { TextCustom } from '@/components/ui/TextCustom';
import { MINI_PLAYER_HEIGHT } from '@/constants/deezer';
import { Logger } from '@/modules/logger';
import { Notifier } from '@/modules/notifier';
import { usePlaybackState } from '@/providers/PlaybackProvider';
import { useTheme } from '@/providers/ThemeProvider';
import { useUser } from '@/providers/UserProvider';
import { themeColors } from '@/style/color-theme';
import { containerWidthStyle } from '@/style/container-width-style';
import {
  Playlist,
  PlaylistService
} from '@/utils/firebase/firebase-service-playlists';
import { UserProfile } from '@/utils/firebase/firebase-service-user';

const PlaylistsScreen = () => {
  const { theme } = useTheme();
  const { user, profile } = useUser();
  const { currentTrack } = usePlaybackState();
  const [playlists, setPlaylists] = useState<Playlist[]>([]);
  const [isLoading, setIsLoading] = useState(true);
  const [isRefreshing, setIsRefreshing] = useState(false);
  const [showCreateModal, setShowCreateModal] = useState(false);
  const [activeTab, setActiveTab] = useState<'my' | 'participating' | 'public'>(
    'my'
  );
  const [searchQuery, setSearchQuery] = useState('');

  // Add padding when mini player is visible
  const bottomPadding = useMemo(() => {
    return currentTrack ? MINI_PLAYER_HEIGHT : 0; // Mini player height
  }, [currentTrack]);

  // Add padding when mini player is visible
  const bottomPadding = useMemo(() => {
    return currentTrack ? MINI_PLAYER_HEIGHT : 0; // Mini player height
  }, [currentTrack]);

  const loadPlaylists = useCallback(
    async (tab: 'my' | 'participating' | 'public') => {
      if (!user) return;

      try {
        let playlistsData: Playlist[] = [];

        switch (tab) {
          case 'my':
            playlistsData = await PlaylistService.getUserPlaylists(user.uid);
            break;
          case 'participating':
            playlistsData = await PlaylistService.getUserParticipatingPlaylists(
              user.uid
            );
            break;
          case 'public':
            playlistsData = await PlaylistService.getPublicPlaylists();
            break;
        }

        setPlaylists(playlistsData);
      } catch (error) {
        Logger.error('Error loading playlists:', error);
        Notifier.shoot({
          type: 'error',
          title: 'Error',
          message: 'Failed to load playlists'
        });
      }
    },
    [user]
  );

  const handleRefresh = async () => {
    setIsRefreshing(true);
    await loadPlaylists(activeTab);
    setIsRefreshing(false);
  };

  const handleTabChange = async (tab: 'my' | 'participating' | 'public') => {
    setActiveTab(tab);
    setIsLoading(true);
    await loadPlaylists(tab);
    setIsLoading(false);
  };

  const handlePlaylistCreated = (playlistId: string) => {
    // Refresh playlists after creation
    loadPlaylists(activeTab);
  };

  // Initial load and real-time subscription
  useEffect(() => {
    if (!user) return;

    // Initial load
    loadPlaylists(activeTab);
    setIsLoading(false);

    // Subscribe to real-time updates (only creation/deletion, not track changes)
    let unsubscribe: (() => void) | undefined;

    switch (activeTab) {
      case 'my':
        unsubscribe = PlaylistService.subscribeToUserPlaylists(
          user.uid,
          (updatedPlaylists) => {
            setPlaylists(updatedPlaylists);
          }
        );
        break;
      case 'participating':
        unsubscribe = PlaylistService.subscribeToUserParticipatingPlaylists(
          user.uid,
          (updatedPlaylists) => {
            setPlaylists(updatedPlaylists);
          }
        );
        break;
      case 'public':
        unsubscribe = PlaylistService.subscribeToPublicPlaylists(
          (updatedPlaylists) => {
            setPlaylists(updatedPlaylists);
          }
        );
        break;
    }

    return () => {
      if (unsubscribe) {
        unsubscribe();
      }
    };
  }, [user, activeTab, loadPlaylists]);

  // Refresh data when screen comes into focus (e.g., after creating a playlist from another screen)
  useFocusEffect(
    useCallback(() => {
      if (user) {
        // Only reload if needed (subscription handles real-time updates)
        // This ensures fresh data when returning to the screen
        loadPlaylists(activeTab);
      }
    }, [user, activeTab, loadPlaylists])
  );

  const getTabTitle = (tab: 'my' | 'participating' | 'public') => {
    switch (tab) {
      case 'my':
        return 'My';
      case 'participating':
        return 'Invited';
      case 'public':
        return 'Public';
    }
  };

  // Filter playlists based on search query
  const filteredPlaylists = useMemo(() => {
    if (!searchQuery.trim()) {
      return playlists;
    }

    const query = searchQuery.trim().toLowerCase();
    return playlists.filter((playlist) =>
      playlist.name.toLowerCase().includes(query)
    );
  }, [playlists, searchQuery]);

  return (
    <View
      className="flex-1"
      style={{
        backgroundColor: themeColors[theme]['bg-main']
      }}
    >
      {/* Sticky Tabs Header */}
      <View
        style={{
          paddingHorizontal: 16,
          paddingVertical: 16,
          backgroundColor: themeColors[theme]['bg-tertiary'],
          borderBottomWidth: 1,
          borderBottomColor: themeColors[theme].border,
          shadowColor: themeColors[theme]['bg-inverse'],
          shadowOffset: {
            width: 0,
            height: 2
          },
          shadowOpacity: 0.1,
          shadowRadius: 4,
          elevation: 4
        }}
      >
        <View className="flex-row gap-4">
          {(['my', 'participating', 'public'] as const).map((tab) => (
            <View key={tab} className="flex-1">
              <RippleButton
                title={getTabTitle(tab)}
                size="sm"
                onPress={() => handleTabChange(tab)}
                color={
                  activeTab === tab
                    ? themeColors[theme].primary
                    : themeColors[theme].border
                }
              />
            </View>
          ))}
        </View>
      </View>

<<<<<<< HEAD
      <ScrollView
        showsVerticalScrollIndicator={true}
        refreshControl={
          <RefreshControl
            refreshing={isRefreshing}
            onRefresh={handleRefresh}
            colors={[themeColors[theme]['primary']]}
            tintColor={themeColors[theme]['primary']}
          />
        }
        contentContainerStyle={{
          paddingBottom: 16 + bottomPadding,
          paddingHorizontal: 16,
          paddingTop: 16,
          gap: 16,
          flexGrow: 1
        }}
      >
        {/* Playlists List */}
        {isLoading ? (
          <ActivityIndicatorScreen />
        ) : playlists.length === 0 ? (
          <View className="flex-1 items-center justify-center gap-4 py-20">
            <MaterialCommunityIcons
              name="playlist-music"
              size={42}
              color={themeColors[theme]['text-secondary']}
            />
            <TextCustom className="text-center">
              {activeTab === 'my' && 'You have no playlists yet'}
              {activeTab === 'participating' &&
                'You are not participating in any playlists'}
              {activeTab === 'public' && 'No public playlists available'}
            </TextCustom>
            {activeTab === 'my' && (
              <RippleButton
                title="Create First Playlist"
                size="md"
                onPress={() => setShowCreateModal(true)}
              />
            )}
          </View>
        ) : (
          <View
            className="flex-row flex-wrap justify-center gap-2"
            style={containerWidthStyle}
          >
            <CreatePlaylistButton onPress={() => setShowCreateModal(true)} />
            {playlists.map((playlist) => (
              <PlaylistCard key={playlist.id} playlist={playlist} />
            ))}
=======
      <KeyboardAvoidingView
        className="flex-1"
        behavior={Platform.OS === 'ios' ? 'padding' : 'height'}
        keyboardVerticalOffset={Platform.OS === 'ios' ? 90 : 0}
      >
        <ScrollView
          showsVerticalScrollIndicator={true}
          refreshControl={
            <RefreshControl
              refreshing={isRefreshing}
              onRefresh={handleRefresh}
              colors={[themeColors[theme]['primary']]}
              tintColor={themeColors[theme]['primary']}
            />
          }
          contentContainerStyle={{
            paddingBottom: 16 + bottomPadding,
            paddingHorizontal: 16,
            paddingTop: 16,
            gap: 16,
            flexGrow: 1
          }}
          keyboardShouldPersistTaps="handled"
          keyboardDismissMode="on-drag"
        >
          {/* Search Input */}
          <View>
            <InputCustom
              placeholder="Search playlists..."
              value={searchQuery}
              onChangeText={setSearchQuery}
              leftIconName="search"
              onClear={() => setSearchQuery('')}
            />
>>>>>>> 31e3acdc
          </View>

          {/* Playlists List */}
          {isLoading ? (
            <ActivityIndicatorScreen />
          ) : filteredPlaylists.length === 0 ? (
            <View className="items-center gap-4 pt-8">
              <MaterialCommunityIcons
                name="playlist-music"
                size={42}
                color={themeColors[theme]['text-secondary']}
              />
              <TextCustom className="text-center">
                {searchQuery.trim()
                  ? 'No playlists found matching your search'
                  : activeTab === 'my' && 'You have no playlists yet'}
                {searchQuery.trim()
                  ? ''
                  : activeTab === 'participating' &&
                    'You are not participating in any playlists'}
                {searchQuery.trim()
                  ? ''
                  : activeTab === 'public' && 'No public playlists available'}
              </TextCustom>
              {activeTab === 'my' && (
                <RippleButton
                  title="Create First Playlist"
                  size="md"
                  onPress={() => setShowCreateModal(true)}
                />
              )}
            </View>
          ) : (
            <View
              className="flex-row flex-wrap justify-center gap-2"
              style={containerWidthStyle}
            >
              {activeTab === 'my' && (
                <CreatePlaylistButton
                  onPress={() => setShowCreateModal(true)}
                />
              )}
              {filteredPlaylists.map((playlist) => (
                <PlaylistCard key={playlist.id} playlist={playlist} />
              ))}
            </View>
          )}
        </ScrollView>
      </KeyboardAvoidingView>

      {/* Create Playlist Modal */}
      {user && (
        <CreatePlaylistModal
          visible={showCreateModal}
          onClose={() => setShowCreateModal(false)}
          onPlaylistCreated={handlePlaylistCreated}
          userData={profile as UserProfile}
        />
      )}
    </View>
  );
};

export default PlaylistsScreen;<|MERGE_RESOLUTION|>--- conflicted
+++ resolved
@@ -1,7 +1,4 @@
 import React, { useCallback, useEffect, useMemo, useState } from 'react';
-<<<<<<< HEAD
-import { RefreshControl, ScrollView, View } from 'react-native';
-=======
 import {
   KeyboardAvoidingView,
   Platform,
@@ -9,7 +6,6 @@
   ScrollView,
   View
 } from 'react-native';
->>>>>>> 31e3acdc
 
 import { MaterialCommunityIcons } from '@expo/vector-icons';
 import { useFocusEffect } from '@react-navigation/native';
@@ -231,59 +227,6 @@
         </View>
       </View>
 
-<<<<<<< HEAD
-      <ScrollView
-        showsVerticalScrollIndicator={true}
-        refreshControl={
-          <RefreshControl
-            refreshing={isRefreshing}
-            onRefresh={handleRefresh}
-            colors={[themeColors[theme]['primary']]}
-            tintColor={themeColors[theme]['primary']}
-          />
-        }
-        contentContainerStyle={{
-          paddingBottom: 16 + bottomPadding,
-          paddingHorizontal: 16,
-          paddingTop: 16,
-          gap: 16,
-          flexGrow: 1
-        }}
-      >
-        {/* Playlists List */}
-        {isLoading ? (
-          <ActivityIndicatorScreen />
-        ) : playlists.length === 0 ? (
-          <View className="flex-1 items-center justify-center gap-4 py-20">
-            <MaterialCommunityIcons
-              name="playlist-music"
-              size={42}
-              color={themeColors[theme]['text-secondary']}
-            />
-            <TextCustom className="text-center">
-              {activeTab === 'my' && 'You have no playlists yet'}
-              {activeTab === 'participating' &&
-                'You are not participating in any playlists'}
-              {activeTab === 'public' && 'No public playlists available'}
-            </TextCustom>
-            {activeTab === 'my' && (
-              <RippleButton
-                title="Create First Playlist"
-                size="md"
-                onPress={() => setShowCreateModal(true)}
-              />
-            )}
-          </View>
-        ) : (
-          <View
-            className="flex-row flex-wrap justify-center gap-2"
-            style={containerWidthStyle}
-          >
-            <CreatePlaylistButton onPress={() => setShowCreateModal(true)} />
-            {playlists.map((playlist) => (
-              <PlaylistCard key={playlist.id} playlist={playlist} />
-            ))}
-=======
       <KeyboardAvoidingView
         className="flex-1"
         behavior={Platform.OS === 'ios' ? 'padding' : 'height'}
@@ -318,7 +261,6 @@
               leftIconName="search"
               onClear={() => setSearchQuery('')}
             />
->>>>>>> 31e3acdc
           </View>
 
           {/* Playlists List */}
