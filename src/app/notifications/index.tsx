--- conflicted
+++ resolved
@@ -1,10 +1,5 @@
-<<<<<<< HEAD
-import { useCallback, useEffect, useState } from 'react';
-import { Image, RefreshControl, ScrollView, View } from 'react-native';
-=======
 import { useMemo, useState } from 'react';
 import { RefreshControl, ScrollView, View } from 'react-native';
->>>>>>> 501546c2
 
 import { MaterialCommunityIcons } from '@expo/vector-icons';
 
@@ -17,220 +12,8 @@
 import { useTheme } from '@/providers/ThemeProvider';
 import { themeColors } from '@/style/color-theme';
 import { containerWidthStyle } from '@/style/container-width-style';
-<<<<<<< HEAD
-import {
-  acceptFriendship,
-  deleteFriendship,
-  listPendingConnectionsFor,
-  rejectFriendship
-} from '@/utils/firebase/firebase-service-connections';
-import {
-  PlaylistInvitation,
-  PlaylistService
-} from '@/utils/firebase/firebase-service-playlists';
-import { getPublicProfileDoc } from '@/utils/firebase/firebase-service-profiles';
-
-type NotificationItem =
-  | {
-      id: string;
-      type: 'invitation' | 'response';
-      invitation: PlaylistInvitation;
-      isUnread?: boolean;
-    }
-  | {
-      id: string; // connection id
-      type: 'friend-request';
-      request: {
-        id: string; // connection id
-        otherUid: string;
-        displayName: string;
-        photoURL?: string;
-        createdAtMs?: number;
-      };
-    };
-
-interface SwipeableNotificationProps {
-  notification: NotificationItem;
-  onDismiss: () => void;
-  isResponse: boolean;
-  processingInvitations: Set<string>;
-  processingFriendRequests: Set<string>;
-  handleAcceptInvitation: (invitation: PlaylistInvitation) => void;
-  handleDeclineInvitation: (invitation: PlaylistInvitation) => void;
-  handleAcceptFriendRequest: (requestId: string, otherUid: string) => void;
-  handleDeclineFriendRequest: (requestId: string, otherUid: string) => void;
-  theme: 'light' | 'dark';
-}
-
-const SwipeableNotification = ({
-  notification,
-  onDismiss,
-  isResponse,
-  processingInvitations,
-  processingFriendRequests,
-  handleAcceptInvitation,
-  handleDeclineInvitation,
-  handleAcceptFriendRequest,
-  handleDeclineFriendRequest,
-  theme
-}: SwipeableNotificationProps) => {
-  const isFriendRequest = notification.type === 'friend-request';
-  const invitation = notification.type !== 'friend-request' ? notification.invitation : undefined;
-  const translateX = useSharedValue(0);
-
-  const panGesture = Gesture.Pan()
-    .onUpdate((event) => {
-      translateX.value = event.translationX;
-    })
-    .onEnd((event) => {
-      const swipeLeft = event.translationX < -100 || event.velocityX < -500;
-      const swipeRight = event.translationX > 100 || event.velocityX > 500;
-
-      if ((swipeLeft || swipeRight) && isResponse) {
-        const direction = swipeLeft ? -1000 : 1000;
-        translateX.value = withTiming(direction, { duration: 200 }, () => {
-          runOnJS(onDismiss)();
-        });
-      } else {
-        translateX.value = withSpring(0);
-      }
-    });
-
-  const animatedStyle = useAnimatedStyle(() => {
-    return {
-      transform: [{ translateX: translateX.value }]
-    };
-  });
-
-  return (
-    <GestureDetector gesture={panGesture}>
-      <Animated.View style={animatedStyle}>
-        <View
-          className="mb-2 rounded-lg border px-4 py-3"
-          style={{
-            backgroundColor: themeColors[theme]['bg-secondary'],
-            borderColor: themeColors[theme]['border']
-          }}
-        >
-          <View className="flex-row items-center justify-between">
-            <View className="flex-1">
-              <View className="flex-row items-center">
-                <MaterialCommunityIcons
-                  name={
-                    isFriendRequest
-                      ? 'account-plus'
-                      : isResponse
-                      ? 'email'
-                      : 'account-plus'
-                  }
-                  size={18}
-                  color={
-                    isFriendRequest
-                      ? themeColors[theme]['primary']
-                      : isResponse && invitation
-                      ? invitation.status === 'accepted'
-                        ? themeColors[theme]['intent-success']
-                        : themeColors[theme]['intent-error']
-                      : themeColors[theme]['primary']
-                  }
-                  style={{ marginRight: 8 }}
-                />
-                <TextCustom
-                  size="s"
-                  color={themeColors[theme]['text-main']}
-                  style={{ fontWeight: '500' }}
-                >
-                  {isFriendRequest
-                    ? 'Friend Request'
-                    : isResponse && invitation
-                    ? invitation.status === 'accepted'
-                      ? 'Accepted'
-                      : 'Declined'
-                    : 'Playlist Invitation'}
-                </TextCustom>
-              </View>
-
-              <TextCustom
-                size="s"
-                color={themeColors[theme]['text-secondary']}
-                className="mt-1"
-                numberOfLines={2}
-              >
-                {isFriendRequest
-                  ? `${notification.request.displayName || 'Someone'} sent you a friend request`
-                  : isResponse && invitation
-                  ? invitation.status === 'accepted'
-                    ? `${invitation.displayName || invitation.email || 'Someone'} accepted your invitation`
-                    : `${invitation.displayName || invitation.email || 'Someone'} declined your invitation`
-                  : invitation
-                  ? `You've been invited to collaborate on "${invitation.playlistName || ''}" playlist`
-                  : ''}
-              </TextCustom>
-            </View>
-          </View>
-
-          {isFriendRequest ? (
-            <View className="mt-2 flex-row gap-2">
-              <RippleButton
-                title="Accept"
-                size="sm"
-                loading={processingFriendRequests.has(notification.request.id)}
-                disabled={processingFriendRequests.has(notification.request.id)}
-                onPress={() =>
-                  handleAcceptFriendRequest(
-                    notification.request.id,
-                    notification.request.otherUid
-                  )
-                }
-                className="flex-1"
-              />
-              <RippleButton
-                title="Decline"
-                size="sm"
-                variant="outline"
-                loading={processingFriendRequests.has(notification.request.id)}
-                disabled={processingFriendRequests.has(notification.request.id)}
-                onPress={() =>
-                  handleDeclineFriendRequest(
-                    notification.request.id,
-                    notification.request.otherUid
-                  )
-                }
-                className="flex-1"
-              />
-            </View>
-          ) : (
-            !isResponse && invitation && (
-            <View className="mt-2 flex-row gap-2">
-              <RippleButton
-                title="Accept"
-                size="sm"
-                loading={processingInvitations.has(invitation.id)}
-                disabled={processingInvitations.has(invitation.id)}
-                onPress={() => handleAcceptInvitation(invitation)}
-                className="flex-1"
-              />
-              <RippleButton
-                title="Decline"
-                size="sm"
-                variant="outline"
-                loading={processingInvitations.has(invitation.id)}
-                disabled={processingInvitations.has(invitation.id)}
-                onPress={() => handleDeclineInvitation(invitation)}
-                className="flex-1"
-              />
-            </View>
-            )
-          )}
-        </View>
-      </Animated.View>
-    </GestureDetector>
-  );
-};
-=======
 import { PlaylistInvitation } from '@/utils/firebase/firebase-service-playlists';
 import { parseFirestoreDate } from '@/utils/firebase/firestore-date-utils';
->>>>>>> 501546c2
 
 const NotificationsScreen = () => {
   const { theme } = useTheme();
@@ -262,182 +45,6 @@
   >({});
   const [loadingFriends, setLoadingFriends] = useState<boolean>(true);
 
-<<<<<<< HEAD
-  // Load viewed response IDs from storage
-  useEffect(() => {
-    const loadViewedResponseIds = async () => {
-      if (!user) return;
-
-      try {
-        const key = `viewed_responses_${user.uid}`;
-        const stored = await AsyncStorage.getItem(key);
-        if (stored) {
-          const ids = JSON.parse(stored) as string[];
-          setViewedResponseIds(new Set(ids));
-        }
-      } catch (error) {
-        Logger.error('Error loading viewed response IDs:', error);
-      }
-    };
-
-    loadViewedResponseIds();
-  }, [user]);
-
-  // Function to mark a response as viewed (will be called on swipe)
-  const markResponseAsViewed = useCallback(
-    async (responseId: string) => {
-      if (!user) return;
-
-      try {
-        const updated = new Set(viewedResponseIds);
-        updated.add(responseId);
-        setViewedResponseIds(updated);
-
-        const key = `viewed_responses_${user.uid}`;
-        await AsyncStorage.setItem(key, JSON.stringify(Array.from(updated)));
-      } catch (error) {
-        Logger.error('Error saving viewed response IDs:', error);
-      }
-    },
-    [user, viewedResponseIds]
-  );
-
-  // Load friend requests (incoming/outgoing) and public profiles
-  const loadFriendRequests = useCallback(async () => {
-    if (!user) return;
-    try {
-      setLoadingFriends(true);
-      const items = await listPendingConnectionsFor(user.uid);
-      const inc = items
-        .filter((c) => c.requestedBy && c.requestedBy !== user.uid)
-        .map((c) => ({
-          id: c.id,
-          requestedBy: c.requestedBy,
-          otherUid: c.userA === user.uid ? c.userB : c.userA,
-          createdAtMs:
-            typeof c.createdAt?.toMillis === 'function'
-              ? c.createdAt.toMillis()
-              : undefined
-        }));
-      const out = items
-        .filter((c) => !c.requestedBy || c.requestedBy === user.uid)
-        .map((c) => ({
-          id: c.id,
-          requestedBy: c.requestedBy,
-          otherUid: c.userA === user.uid ? c.userB : c.userA
-        }));
-      setIncomingFriends(inc);
-      setOutgoingFriends(out);
-
-      const uids = Array.from(new Set([...inc, ...out].map((i) => i.otherUid)));
-      const tuples = await Promise.all(
-        uids.map(async (uid) => {
-          const p = await getPublicProfileDoc(uid);
-          return [
-            uid,
-            { displayName: p?.displayName, photoURL: p?.photoURL }
-          ] as const;
-        })
-      );
-      const map: Record<string, { displayName?: string; photoURL?: string }> =
-        {};
-      tuples.forEach(([k, v]) => (map[k] = v));
-      setPeople(map);
-    } catch (error) {
-      Logger.error('Error loading friend requests:', error);
-    } finally {
-      setLoadingFriends(false);
-    }
-  }, [user]);
-
-  // Clear badge when screen is mounted (user is viewing notifications)
-  useEffect(() => {
-    clearBadge();
-  }, []); // eslint-disable-line react-hooks/exhaustive-deps
-
-  // Load sent invitations responses
-  const loadSentInvitationsResponses = useCallback(async () => {
-    if (!user) return;
-
-    try {
-      setIsLoadingResponses(true);
-      const responses = await PlaylistService.getUserSentInvitationsResponses(
-        user.uid
-      );
-      setSentInvitationsResponses(responses);
-    } catch (error) {
-      Logger.error('Error loading sent invitations responses:', error);
-    } finally {
-      setIsLoadingResponses(false);
-    }
-  }, [user]);
-
-  useEffect(() => {
-    if (!user) return;
-
-    setIsLoadingResponses(true);
-
-    const unsubscribe = PlaylistService.subscribeToUserSentInvitationsResponses(
-      user.uid,
-      (responses) => {
-        setSentInvitationsResponses(responses);
-        setIsLoadingResponses(false);
-      }
-    );
-
-    return () => {
-      unsubscribe();
-    };
-  }, [user]);
-
-  // Initial load of friend requests
-  useEffect(() => {
-    loadFriendRequests();
-  }, [loadFriendRequests]);
-
-  // Mark notifications as read only when user actively interacts with the screen
-  const handleRefresh = async () => {
-    await refreshInvitations();
-    await loadSentInvitationsResponses();
-    // Refresh friend requests too
-    await loadFriendRequests();
-    // Mark as read when user actively refreshes
-    if (unreadCount > 0) {
-      markAsRead();
-      await clearBadge(); // Clear native badge
-    }
-  };
-
-  // Filter out viewed responses
-  const unviewedResponses = sentInvitationsResponses.filter(
-    (inv) => !viewedResponseIds.has(inv.id)
-  );
-
-  // Combine all notifications (only unviewed responses) – playlist-only here
-  type PlaylistNotification = Extract<
-    NotificationItem,
-    { type: 'invitation' | 'response' }
-  >;
-  const allNotifications: PlaylistNotification[] = [
-    ...invitations.map((inv) => ({
-      id: inv.id,
-      type: 'invitation' as const,
-      invitation: inv
-    })),
-    ...unviewedResponses.map((inv) => ({
-      id: `response-${inv.id}`,
-      type: 'response' as const,
-      invitation: inv
-    }))
-  ];
-
-  // Sort by date (most recent first)
-  const sortedNotifications = allNotifications.sort((a, b) => {
-    const dateA = new Date(a.invitation.invitedAt).getTime();
-    const dateB = new Date(b.invitation.invitedAt).getTime();
-    return dateB - dateA;
-  });
-=======
   // Pull-to-refresh handler
   const handleRefresh = async () => {
     await refreshInvitations();
@@ -450,7 +57,6 @@
       return dateB - dateA;
     });
   }, [playlistInvitations]);
->>>>>>> 501546c2
 
   const handleAcceptInvitation = async (invitation: PlaylistInvitation) => {
     setProcessingInvitations((prev) => new Set(prev).add(invitation.id));
@@ -498,36 +104,21 @@
     }
   };
 
-<<<<<<< HEAD
-  if (isLoading || isLoadingResponses || loadingFriends) {
-    return <ActivityIndicatorScreen />;
-  }
-
-  const friendRequestsCount = incomingFriends.length + outgoingFriends.length;
-
-  if (sortedNotifications.length === 0 && friendRequestsCount === 0) {
-=======
   if (isLoading) {
     return <ActivityIndicatorScreen />;
   }
 
   if (sortedInvitations.length === 0) {
->>>>>>> 501546c2
     return (
       <ScrollView
         className="flex-1"
         style={{ backgroundColor: themeColors[theme]['bg-main'] }}
         refreshControl={
           <RefreshControl
-<<<<<<< HEAD
-            refreshing={isLoading || isLoadingResponses || loadingFriends}
-            onRefresh={handleRefresh}
-=======
             refreshing={isLoading}
             onRefresh={handleRefresh}
             colors={[themeColors[theme]['primary']]}
             tintColor={themeColors[theme]['primary']}
->>>>>>> 501546c2
           />
         }
       >
@@ -559,15 +150,10 @@
       style={{ backgroundColor: themeColors[theme]['bg-main'] }}
       refreshControl={
         <RefreshControl
-<<<<<<< HEAD
-          refreshing={isLoading || isLoadingResponses || loadingFriends}
-          onRefresh={handleRefresh}
-=======
           refreshing={isLoading}
           onRefresh={handleRefresh}
           colors={[themeColors[theme]['primary']]}
           tintColor={themeColors[theme]['primary']}
->>>>>>> 501546c2
         />
       }
     >
@@ -576,118 +162,13 @@
           <View className="flex-row items-center justify-between">
             <View className="flex-1">
               <TextCustom size="xs" color={themeColors[theme]['text-main']}>
-<<<<<<< HEAD
-                {invitations.length} invitation(s) •{' '}
-                {sentInvitationsResponses.length} response(s)
-                {friendRequestsCount > 0 &&
-                  ` • ${friendRequestsCount} friend request(s)`}
-                {unreadCount > 0 && ` • ${unreadCount} new`}
-=======
                 {sortedInvitations.length} playlist invitation(s)
                 {unreadCount > 0 ? ` • ${unreadCount} new` : ''}
->>>>>>> 501546c2
               </TextCustom>
             </View>
           </View>
         </View>
 
-<<<<<<< HEAD
-        {/* Build a unified list: playlist notifications + friend requests */}
-        {(
-          [
-            ...sortedNotifications,
-            // Append friend request notifications (incoming only)
-            ...incomingFriends.map((req) => {
-              const person = people[req.otherUid] || {};
-              const displayName = person.displayName || 'User';
-              const photoURL = person.photoURL;
-              const createdAtMs = req.createdAtMs ?? 0;
-              const item: NotificationItem = {
-                id: req.id,
-                type: 'friend-request',
-                request: {
-                  id: req.id,
-                  otherUid: req.otherUid,
-                  displayName,
-                  photoURL,
-                  createdAtMs
-                }
-              };
-              return item;
-            })
-          ]
-            // Re-sort by date descending
-            .sort((a, b) => {
-              const aTime =
-                a.type === 'friend-request'
-                  ? a.request.createdAtMs || 0
-                  : new Date(a.invitation.invitedAt).getTime();
-              const bTime =
-                b.type === 'friend-request'
-                  ? b.request.createdAtMs || 0
-                  : new Date(b.invitation.invitedAt).getTime();
-              return bTime - aTime;
-            })
-        ).map((notification) => {
-          const isResponse = notification.type === 'response';
-
-          return (
-            <SwipeableNotification
-              key={notification.id}
-              notification={notification}
-              onDismiss={() => {
-                if (notification.type === 'response') {
-                  markResponseAsViewed(notification.invitation.id);
-                }
-              }}
-              isResponse={isResponse}
-              processingInvitations={processingInvitations}
-              processingFriendRequests={processingFriendRequests}
-              handleAcceptInvitation={handleAcceptInvitation}
-              handleDeclineInvitation={handleDeclineInvitation}
-              handleAcceptFriendRequest={async (requestId, otherUid) => {
-                if (!user) return;
-                setProcessingFriendRequests((prev) => new Set(prev).add(requestId));
-                try {
-                  const res = await acceptFriendship(user.uid, otherUid, user.uid);
-                  if (res.success) {
-                    Notifier.shoot({ type: 'success', message: 'Friend request accepted' });
-                    setIncomingFriends((prev) => prev.filter((r) => r.id !== requestId));
-                  } else {
-                    Notifier.shoot({ type: 'error', message: res.message || 'Failed to accept' });
-                  }
-                } finally {
-                  setProcessingFriendRequests((prev) => {
-                    const s = new Set(prev);
-                    s.delete(requestId);
-                    return s;
-                  });
-                }
-              }}
-              handleDeclineFriendRequest={async (requestId, otherUid) => {
-                if (!user) return;
-                setProcessingFriendRequests((prev) => new Set(prev).add(requestId));
-                try {
-                  const res = await rejectFriendship(user.uid, otherUid, user.uid);
-                  if (res.success) {
-                    Notifier.shoot({ type: 'info', message: 'Friend request rejected' });
-                    setIncomingFriends((prev) => prev.filter((r) => r.id !== requestId));
-                  } else {
-                    Notifier.shoot({ type: 'error', message: res.message || 'Failed to reject' });
-                  }
-                } finally {
-                  setProcessingFriendRequests((prev) => {
-                    const s = new Set(prev);
-                    s.delete(requestId);
-                    return s;
-                  });
-                }
-              }}
-              theme={theme}
-            />
-          );
-        })}
-=======
         {sortedInvitations.map((invitation) => (
           <View
             key={invitation.id}
@@ -747,7 +228,6 @@
             </View>
           </View>
         ))}
->>>>>>> 501546c2
       </View>
     </ScrollView>
   );
