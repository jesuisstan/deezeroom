import { useCallback, useEffect, useState } from 'react';
<<<<<<< HEAD
import { Image, RefreshControl, ScrollView, View } from 'react-native';
=======
import { RefreshControl, ScrollView, View } from 'react-native';
>>>>>>> 31e3acdc

import { MaterialCommunityIcons } from '@expo/vector-icons';
import AsyncStorage from '@react-native-async-storage/async-storage';
import { Gesture, GestureDetector } from 'react-native-gesture-handler';
import Animated, {
  runOnJS,
  useAnimatedStyle,
  useSharedValue,
  withSpring,
  withTiming
} from 'react-native-reanimated';

import ActivityIndicatorScreen from '@/components/ui/ActivityIndicatorScreen';
import RippleButton from '@/components/ui/buttons/RippleButton';
import { TextCustom } from '@/components/ui/TextCustom';
import { usePlaylistInvitations } from '@/hooks/usePlaylistInvitations';
import { Logger } from '@/modules/logger';
import { Notifier } from '@/modules/notifier';
import { useNotifications } from '@/providers/NotificationsProvider';
import { useTheme } from '@/providers/ThemeProvider';
import { useUser } from '@/providers/UserProvider';
import { themeColors } from '@/style/color-theme';
import { containerWidthStyle } from '@/style/container-width-style';
import {
<<<<<<< HEAD
  acceptFriendship,
  deleteFriendship,
  listPendingConnectionsFor,
  rejectFriendship
} from '@/utils/firebase/firebase-service-connections';
import {
  PlaylistInvitation,
  PlaylistService
} from '@/utils/firebase/firebase-service-playlists';
import { getPublicProfileDoc } from '@/utils/firebase/firebase-service-profiles';

type NotificationItem =
  | {
      id: string;
      type: 'invitation' | 'response';
      invitation: PlaylistInvitation;
      isUnread?: boolean;
    }
  | {
      id: string; // connection id
      type: 'friend-request';
      request: {
        id: string; // connection id
        otherUid: string;
        displayName: string;
        photoURL?: string;
        createdAtMs?: number;
      };
    };
=======
  PlaylistInvitation,
  PlaylistService
} from '@/utils/firebase/firebase-service-playlists';

interface NotificationItem {
  id: string;
  type: 'invitation' | 'response';
  invitation: PlaylistInvitation;
  isUnread?: boolean;
}
>>>>>>> 31e3acdc

interface SwipeableNotificationProps {
  notification: NotificationItem;
  onDismiss: () => void;
  isResponse: boolean;
  processingInvitations: Set<string>;
<<<<<<< HEAD
  processingFriendRequests: Set<string>;
  handleAcceptInvitation: (invitation: PlaylistInvitation) => void;
  handleDeclineInvitation: (invitation: PlaylistInvitation) => void;
  handleAcceptFriendRequest: (requestId: string, otherUid: string) => void;
  handleDeclineFriendRequest: (requestId: string, otherUid: string) => void;
=======
  handleAcceptInvitation: (invitation: PlaylistInvitation) => void;
  handleDeclineInvitation: (invitation: PlaylistInvitation) => void;
>>>>>>> 31e3acdc
  theme: 'light' | 'dark';
}

const SwipeableNotification = ({
  notification,
  onDismiss,
  isResponse,
  processingInvitations,
<<<<<<< HEAD
  processingFriendRequests,
  handleAcceptInvitation,
  handleDeclineInvitation,
  handleAcceptFriendRequest,
  handleDeclineFriendRequest,
  theme
}: SwipeableNotificationProps) => {
  const isFriendRequest = notification.type === 'friend-request';
  const invitation = notification.type !== 'friend-request' ? notification.invitation : undefined;
=======
  handleAcceptInvitation,
  handleDeclineInvitation,
  theme
}: SwipeableNotificationProps) => {
  const invitation = notification.invitation;
>>>>>>> 31e3acdc
  const translateX = useSharedValue(0);

  const panGesture = Gesture.Pan()
    .onUpdate((event) => {
      translateX.value = event.translationX;
    })
    .onEnd((event) => {
<<<<<<< HEAD
      const swipeLeft = event.translationX < -100 || event.velocityX < -500;
      const swipeRight = event.translationX > 100 || event.velocityX > 500;

      if ((swipeLeft || swipeRight) && isResponse) {
        const direction = swipeLeft ? -1000 : 1000;
        translateX.value = withTiming(direction, { duration: 200 }, () => {
=======
      if ((event.translationX < -100 || event.velocityX < -500) && isResponse) {
        translateX.value = withTiming(-1000, { duration: 200 }, () => {
>>>>>>> 31e3acdc
          runOnJS(onDismiss)();
        });
      } else {
        translateX.value = withSpring(0);
      }
    });

  const animatedStyle = useAnimatedStyle(() => {
    return {
      transform: [{ translateX: translateX.value }]
    };
  });

  return (
    <GestureDetector gesture={panGesture}>
      <Animated.View style={animatedStyle}>
        <View
          className="mb-2 rounded-lg border px-4 py-3"
          style={{
            backgroundColor: themeColors[theme]['bg-secondary'],
            borderColor: themeColors[theme]['border']
          }}
        >
          <View className="flex-row items-center justify-between">
            <View className="flex-1">
              <View className="flex-row items-center">
                <MaterialCommunityIcons
<<<<<<< HEAD
                  name={
                    isFriendRequest
                      ? 'account-plus'
                      : isResponse
                      ? 'email'
                      : 'account-plus'
                  }
                  size={18}
                  color={
                    isFriendRequest
                      ? themeColors[theme]['primary']
                      : isResponse && invitation
=======
                  name={isResponse ? 'email' : 'account-plus'}
                  size={18}
                  color={
                    isResponse
>>>>>>> 31e3acdc
                      ? invitation.status === 'accepted'
                        ? themeColors[theme]['intent-success']
                        : themeColors[theme]['intent-error']
                      : themeColors[theme]['primary']
                  }
                  style={{ marginRight: 8 }}
                />
                <TextCustom
                  size="s"
                  color={themeColors[theme]['text-main']}
                  style={{ fontWeight: '500' }}
                >
<<<<<<< HEAD
                  {isFriendRequest
                    ? 'Friend Request'
                    : isResponse && invitation
=======
                  {isResponse
>>>>>>> 31e3acdc
                    ? invitation.status === 'accepted'
                      ? 'Accepted'
                      : 'Declined'
                    : 'Playlist Invitation'}
                </TextCustom>
              </View>

              <TextCustom
                size="s"
                color={themeColors[theme]['text-secondary']}
                className="mt-1"
                numberOfLines={2}
              >
<<<<<<< HEAD
                {isFriendRequest
                  ? `${notification.request.displayName || 'Someone'} sent you a friend request`
                  : isResponse && invitation
                  ? invitation.status === 'accepted'
                    ? `${invitation.displayName || invitation.email || 'Someone'} accepted your invitation`
                    : `${invitation.displayName || invitation.email || 'Someone'} declined your invitation`
                  : invitation
                  ? `You've been invited to collaborate on "${invitation.playlistName || ''}" playlist`
                  : ''}
=======
                {isResponse
                  ? invitation.status === 'accepted'
                    ? `${invitation.displayName || invitation.email || 'Someone'} accepted your invitation`
                    : `${invitation.displayName || invitation.email || 'Someone'} declined your invitation`
                  : `You've been invited to collaborate on "${invitation.playlistName || ''}" playlist`}
>>>>>>> 31e3acdc
              </TextCustom>
            </View>
          </View>

<<<<<<< HEAD
          {isFriendRequest ? (
            <View className="mt-2 flex-row gap-2">
              <RippleButton
                title="Accept"
                size="sm"
                loading={processingFriendRequests.has(notification.request.id)}
                disabled={processingFriendRequests.has(notification.request.id)}
                onPress={() =>
                  handleAcceptFriendRequest(
                    notification.request.id,
                    notification.request.otherUid
                  )
                }
                className="flex-1"
              />
              <RippleButton
                title="Decline"
                size="sm"
                variant="outline"
                loading={processingFriendRequests.has(notification.request.id)}
                disabled={processingFriendRequests.has(notification.request.id)}
                onPress={() =>
                  handleDeclineFriendRequest(
                    notification.request.id,
                    notification.request.otherUid
                  )
                }
                className="flex-1"
              />
            </View>
          ) : (
            !isResponse && invitation && (
=======
          {!isResponse && (
>>>>>>> 31e3acdc
            <View className="mt-2 flex-row gap-2">
              <RippleButton
                title="Accept"
                size="sm"
                loading={processingInvitations.has(invitation.id)}
                disabled={processingInvitations.has(invitation.id)}
                onPress={() => handleAcceptInvitation(invitation)}
                className="flex-1"
              />
              <RippleButton
                title="Decline"
                size="sm"
                variant="outline"
                loading={processingInvitations.has(invitation.id)}
                disabled={processingInvitations.has(invitation.id)}
                onPress={() => handleDeclineInvitation(invitation)}
                className="flex-1"
              />
            </View>
<<<<<<< HEAD
            )
=======
>>>>>>> 31e3acdc
          )}
        </View>
      </Animated.View>
    </GestureDetector>
  );
};

const NotificationsScreen = () => {
  const { theme } = useTheme();
  const { user } = useUser();
  const { clearBadge } = useNotifications();
  const {
    invitations,
    unreadCount,
    isLoading,
    refreshInvitations,
    markAsRead,
    acceptInvitation,
    declineInvitation
  } = usePlaylistInvitations();

  const [sentInvitationsResponses, setSentInvitationsResponses] = useState<
    PlaylistInvitation[]
  >([]);
  const [isLoadingResponses, setIsLoadingResponses] = useState(true);
  const [viewedResponseIds, setViewedResponseIds] = useState<Set<string>>(
    new Set()
  );

  const [processingInvitations, setProcessingInvitations] = useState<
    Set<string>
  >(new Set());
  const [processingFriendRequests, setProcessingFriendRequests] = useState<
    Set<string>
  >(new Set());

  // Friend requests state
  const [incomingFriends, setIncomingFriends] = useState<
    { otherUid: string; id: string; requestedBy?: string | undefined; createdAtMs?: number }[]
  >([]);
  const [outgoingFriends, setOutgoingFriends] = useState<
    { otherUid: string; id: string; requestedBy?: string | undefined }[]
  >([]);
  const [people, setPeople] = useState<
    Record<string, { displayName?: string; photoURL?: string }>
  >({});
  const [loadingFriends, setLoadingFriends] = useState<boolean>(true);

  // Load viewed response IDs from storage
  useEffect(() => {
    const loadViewedResponseIds = async () => {
      if (!user) return;

      try {
        const key = `viewed_responses_${user.uid}`;
        const stored = await AsyncStorage.getItem(key);
        if (stored) {
          const ids = JSON.parse(stored) as string[];
          setViewedResponseIds(new Set(ids));
        }
      } catch (error) {
        Logger.error('Error loading viewed response IDs:', error);
      }
    };

    loadViewedResponseIds();
  }, [user]);

  // Function to mark a response as viewed (will be called on swipe)
  const markResponseAsViewed = useCallback(
    async (responseId: string) => {
      if (!user) return;

      try {
        const updated = new Set(viewedResponseIds);
        updated.add(responseId);
        setViewedResponseIds(updated);

        const key = `viewed_responses_${user.uid}`;
        await AsyncStorage.setItem(key, JSON.stringify(Array.from(updated)));
      } catch (error) {
        Logger.error('Error saving viewed response IDs:', error);
      }
    },
    [user, viewedResponseIds]
  );

  // Load friend requests (incoming/outgoing) and public profiles
  const loadFriendRequests = useCallback(async () => {
    if (!user) return;
    try {
      setLoadingFriends(true);
      const items = await listPendingConnectionsFor(user.uid);
      const inc = items
        .filter((c) => c.requestedBy && c.requestedBy !== user.uid)
        .map((c) => ({
          id: c.id,
          requestedBy: c.requestedBy,
          otherUid: c.userA === user.uid ? c.userB : c.userA,
          createdAtMs:
            typeof c.createdAt?.toMillis === 'function'
              ? c.createdAt.toMillis()
              : undefined
        }));
      const out = items
        .filter((c) => !c.requestedBy || c.requestedBy === user.uid)
        .map((c) => ({
          id: c.id,
          requestedBy: c.requestedBy,
          otherUid: c.userA === user.uid ? c.userB : c.userA
        }));
      setIncomingFriends(inc);
      setOutgoingFriends(out);

      const uids = Array.from(new Set([...inc, ...out].map((i) => i.otherUid)));
      const tuples = await Promise.all(
        uids.map(async (uid) => {
          const p = await getPublicProfileDoc(uid);
          return [
            uid,
            { displayName: p?.displayName, photoURL: p?.photoURL }
          ] as const;
        })
      );
      const map: Record<string, { displayName?: string; photoURL?: string }> =
        {};
      tuples.forEach(([k, v]) => (map[k] = v));
      setPeople(map);
    } catch (error) {
      Logger.error('Error loading friend requests:', error);
    } finally {
      setLoadingFriends(false);
    }
  }, [user]);

  // Clear badge when screen is mounted (user is viewing notifications)
  useEffect(() => {
    clearBadge();
  }, []); // eslint-disable-line react-hooks/exhaustive-deps

  // Load sent invitations responses
  const loadSentInvitationsResponses = useCallback(async () => {
    if (!user) return;

    try {
      setIsLoadingResponses(true);
      const responses = await PlaylistService.getUserSentInvitationsResponses(
        user.uid
      );
      setSentInvitationsResponses(responses);
    } catch (error) {
      Logger.error('Error loading sent invitations responses:', error);
    } finally {
      setIsLoadingResponses(false);
    }
  }, [user]);

  useEffect(() => {
    if (!user) return;

    setIsLoadingResponses(true);

    const unsubscribe = PlaylistService.subscribeToUserSentInvitationsResponses(
      user.uid,
      (responses) => {
        setSentInvitationsResponses(responses);
        setIsLoadingResponses(false);
      }
    );

    return () => {
      unsubscribe();
    };
  }, [user]);

  // Initial load of friend requests
  useEffect(() => {
    loadFriendRequests();
  }, [loadFriendRequests]);

  // Load viewed response IDs from storage
  useEffect(() => {
    const loadViewedResponseIds = async () => {
      if (!user) return;

      try {
        const key = `viewed_responses_${user.uid}`;
        const stored = await AsyncStorage.getItem(key);
        if (stored) {
          const ids = JSON.parse(stored) as string[];
          setViewedResponseIds(new Set(ids));
        }
      } catch (error) {
        Logger.error('Error loading viewed response IDs:', error);
      }
    };

    loadViewedResponseIds();
  }, [user]);

  // Function to mark a response as viewed (will be called on swipe)
  const markResponseAsViewed = useCallback(
    async (responseId: string) => {
      if (!user) return;

      try {
        const updated = new Set(viewedResponseIds);
        updated.add(responseId);
        setViewedResponseIds(updated);

        const key = `viewed_responses_${user.uid}`;
        await AsyncStorage.setItem(key, JSON.stringify([...updated]));
      } catch (error) {
        Logger.error('Error saving viewed response IDs:', error);
      }
    },
    [user, viewedResponseIds]
  );

  // Clear badge when screen is mounted (user is viewing notifications)
  useEffect(() => {
    clearBadge();
  }, []); // eslint-disable-line react-hooks/exhaustive-deps

  // Load sent invitations responses
  const loadSentInvitationsResponses = useCallback(async () => {
    if (!user) return;

    try {
      setIsLoadingResponses(true);
      const responses = await PlaylistService.getUserSentInvitationsResponses(
        user.uid
      );
      setSentInvitationsResponses(responses);
    } catch (error) {
      Logger.error('Error loading sent invitations responses:', error);
    } finally {
      setIsLoadingResponses(false);
    }
  }, [user]);

  useEffect(() => {
    if (!user) return;

    setIsLoadingResponses(true);

    const unsubscribe = PlaylistService.subscribeToUserSentInvitationsResponses(
      user.uid,
      (responses) => {
        setSentInvitationsResponses(responses);
        setIsLoadingResponses(false);
      }
    );

    return () => {
      unsubscribe();
    };
  }, [user]);

  // Mark notifications as read only when user actively interacts with the screen
  const handleRefresh = async () => {
    await refreshInvitations();
    await loadSentInvitationsResponses();
<<<<<<< HEAD
    // Refresh friend requests too
    await loadFriendRequests();
=======
>>>>>>> 31e3acdc
    // Mark as read when user actively refreshes
    if (unreadCount > 0) {
      markAsRead();
      await clearBadge(); // Clear native badge
    }
  };

  // Filter out viewed responses
  const unviewedResponses = sentInvitationsResponses.filter(
    (inv) => !viewedResponseIds.has(inv.id)
  );

<<<<<<< HEAD
  // Combine all notifications (only unviewed responses) – playlist-only here
  type PlaylistNotification = Extract<
    NotificationItem,
    { type: 'invitation' | 'response' }
  >;
  const allNotifications: PlaylistNotification[] = [
=======
  // Combine all notifications (only unviewed responses)
  const allNotifications: NotificationItem[] = [
>>>>>>> 31e3acdc
    ...invitations.map((inv) => ({
      id: inv.id,
      type: 'invitation' as const,
      invitation: inv
    })),
    ...unviewedResponses.map((inv) => ({
      id: `response-${inv.id}`,
      type: 'response' as const,
      invitation: inv
    }))
  ];

  // Sort by date (most recent first)
  const sortedNotifications = allNotifications.sort((a, b) => {
    const dateA = new Date(a.invitation.invitedAt).getTime();
    const dateB = new Date(b.invitation.invitedAt).getTime();
    return dateB - dateA;
  });

  const handleAcceptInvitation = async (invitation: PlaylistInvitation) => {
    setProcessingInvitations((prev) => new Set(prev).add(invitation.id));
    try {
      await acceptInvitation(invitation);
      Notifier.shoot({
        type: 'success',
        title: 'Success',
        message: 'Invitation accepted'
      });
    } catch (error) {
      Logger.error(String(error));
      Notifier.shoot({
        type: 'error',
        title: 'Error',
        message: 'Failed to accept invitation'
      });
    } finally {
      setProcessingInvitations((prev) => {
        const newSet = new Set(prev);
        newSet.delete(invitation.id);
        return newSet;
      });
    }
  };

  const handleDeclineInvitation = async (invitation: PlaylistInvitation) => {
    setProcessingInvitations((prev) => new Set(prev).add(invitation.id));
    try {
      await declineInvitation(invitation);
      Notifier.shoot({
        type: 'warn',
        title: 'Warning',
        message: 'Invitation declined'
      });
    } catch (error) {
      Logger.error(String(error));
      Notifier.shoot({
        type: 'error',
        title: 'Error',
        message: 'Failed to decline invitation'
      });
    } finally {
      setProcessingInvitations((prev) => {
        const newSet = new Set(prev);
        newSet.delete(invitation.id);
        return newSet;
      });
    }
  };

<<<<<<< HEAD
  if (isLoading || isLoadingResponses || loadingFriends) {
    return <ActivityIndicatorScreen />;
  }

  const friendRequestsCount = incomingFriends.length + outgoingFriends.length;

  if (sortedNotifications.length === 0 && friendRequestsCount === 0) {
=======
  if (isLoading || isLoadingResponses) {
    return <ActivityIndicatorScreen />;
  }

  if (sortedNotifications.length === 0) {
>>>>>>> 31e3acdc
    return (
      <ScrollView
        className="flex-1"
        style={{ backgroundColor: themeColors[theme]['bg-main'] }}
        refreshControl={
          <RefreshControl
            refreshing={isLoading || isLoadingResponses || loadingFriends}
            onRefresh={handleRefresh}
          />
        }
      >
        <View
          className="flex-1 items-center justify-center p-8"
          style={containerWidthStyle}
        >
          <MaterialCommunityIcons
            name="bell-outline"
            size={64}
            color={themeColors[theme]['text-secondary']}
          />
          <TextCustom
            type="bold"
            size="xl"
            className="mt-4 text-center"
            color={themeColors[theme]['text-main']}
          >
            No Notifications
          </TextCustom>
        </View>
      </ScrollView>
    );
  }

  return (
    <ScrollView
      className="flex-1 p-3"
      style={{ backgroundColor: themeColors[theme]['bg-main'] }}
      refreshControl={
        <RefreshControl
          refreshing={isLoading || isLoadingResponses || loadingFriends}
          onRefresh={handleRefresh}
        />
      }
    >
      <View style={containerWidthStyle}>
<<<<<<< HEAD
        {/* Friend requests are merged into the unified list below */}
=======
>>>>>>> 31e3acdc
        <View className="mb-3">
          <View className="flex-row items-center justify-between">
            <View className="flex-1">
              <TextCustom size="xs" color={themeColors[theme]['text-main']}>
                {invitations.length} invitation(s) •{' '}
                {sentInvitationsResponses.length} response(s)
<<<<<<< HEAD
                {friendRequestsCount > 0 &&
                  ` • ${friendRequestsCount} friend request(s)`}
=======
>>>>>>> 31e3acdc
                {unreadCount > 0 && ` • ${unreadCount} new`}
              </TextCustom>
            </View>

            {unreadCount > 0 && (
              <RippleButton
                title="Mark all read"
                size="sm"
                variant="outline"
                onPress={markAsRead}
              />
            )}
          </View>
        </View>

<<<<<<< HEAD
        {/* Build a unified list: playlist notifications + friend requests */}
        {(
          [
            ...sortedNotifications,
            // Append friend request notifications (incoming only)
            ...incomingFriends.map((req) => {
              const person = people[req.otherUid] || {};
              const displayName = person.displayName || 'User';
              const photoURL = person.photoURL;
              const createdAtMs = req.createdAtMs ?? 0;
              const item: NotificationItem = {
                id: req.id,
                type: 'friend-request',
                request: {
                  id: req.id,
                  otherUid: req.otherUid,
                  displayName,
                  photoURL,
                  createdAtMs
                }
              };
              return item;
            })
          ]
            // Re-sort by date descending
            .sort((a, b) => {
              const aTime =
                a.type === 'friend-request'
                  ? a.request.createdAtMs || 0
                  : new Date(a.invitation.invitedAt).getTime();
              const bTime =
                b.type === 'friend-request'
                  ? b.request.createdAtMs || 0
                  : new Date(b.invitation.invitedAt).getTime();
              return bTime - aTime;
            })
        ).map((notification) => {
=======
        {sortedNotifications.map((notification) => {
>>>>>>> 31e3acdc
          const isResponse = notification.type === 'response';

          return (
            <SwipeableNotification
              key={notification.id}
              notification={notification}
              onDismiss={() => {
<<<<<<< HEAD
                if (notification.type === 'response') {
=======
                if (isResponse) {
>>>>>>> 31e3acdc
                  markResponseAsViewed(notification.invitation.id);
                }
              }}
              isResponse={isResponse}
              processingInvitations={processingInvitations}
<<<<<<< HEAD
              processingFriendRequests={processingFriendRequests}
              handleAcceptInvitation={handleAcceptInvitation}
              handleDeclineInvitation={handleDeclineInvitation}
              handleAcceptFriendRequest={async (requestId, otherUid) => {
                if (!user) return;
                setProcessingFriendRequests((prev) => new Set(prev).add(requestId));
                try {
                  const res = await acceptFriendship(user.uid, otherUid, user.uid);
                  if (res.success) {
                    Notifier.shoot({ type: 'success', message: 'Friend request accepted' });
                    setIncomingFriends((prev) => prev.filter((r) => r.id !== requestId));
                  } else {
                    Notifier.shoot({ type: 'error', message: res.message || 'Failed to accept' });
                  }
                } finally {
                  setProcessingFriendRequests((prev) => {
                    const s = new Set(prev);
                    s.delete(requestId);
                    return s;
                  });
                }
              }}
              handleDeclineFriendRequest={async (requestId, otherUid) => {
                if (!user) return;
                setProcessingFriendRequests((prev) => new Set(prev).add(requestId));
                try {
                  const res = await rejectFriendship(user.uid, otherUid, user.uid);
                  if (res.success) {
                    Notifier.shoot({ type: 'info', message: 'Friend request rejected' });
                    setIncomingFriends((prev) => prev.filter((r) => r.id !== requestId));
                  } else {
                    Notifier.shoot({ type: 'error', message: res.message || 'Failed to reject' });
                  }
                } finally {
                  setProcessingFriendRequests((prev) => {
                    const s = new Set(prev);
                    s.delete(requestId);
                    return s;
                  });
                }
              }}
=======
              handleAcceptInvitation={handleAcceptInvitation}
              handleDeclineInvitation={handleDeclineInvitation}
>>>>>>> 31e3acdc
              theme={theme}
            />
          );
        })}
      </View>
    </ScrollView>
  );
};

export default NotificationsScreen;<|MERGE_RESOLUTION|>--- conflicted
+++ resolved
@@ -1,9 +1,5 @@
 import { useCallback, useEffect, useState } from 'react';
-<<<<<<< HEAD
 import { Image, RefreshControl, ScrollView, View } from 'react-native';
-=======
-import { RefreshControl, ScrollView, View } from 'react-native';
->>>>>>> 31e3acdc
 
 import { MaterialCommunityIcons } from '@expo/vector-icons';
 import AsyncStorage from '@react-native-async-storage/async-storage';
@@ -28,7 +24,6 @@
 import { themeColors } from '@/style/color-theme';
 import { containerWidthStyle } from '@/style/container-width-style';
 import {
-<<<<<<< HEAD
   acceptFriendship,
   deleteFriendship,
   listPendingConnectionsFor,
@@ -58,34 +53,17 @@
         createdAtMs?: number;
       };
     };
-=======
-  PlaylistInvitation,
-  PlaylistService
-} from '@/utils/firebase/firebase-service-playlists';
-
-interface NotificationItem {
-  id: string;
-  type: 'invitation' | 'response';
-  invitation: PlaylistInvitation;
-  isUnread?: boolean;
-}
->>>>>>> 31e3acdc
 
 interface SwipeableNotificationProps {
   notification: NotificationItem;
   onDismiss: () => void;
   isResponse: boolean;
   processingInvitations: Set<string>;
-<<<<<<< HEAD
   processingFriendRequests: Set<string>;
   handleAcceptInvitation: (invitation: PlaylistInvitation) => void;
   handleDeclineInvitation: (invitation: PlaylistInvitation) => void;
   handleAcceptFriendRequest: (requestId: string, otherUid: string) => void;
   handleDeclineFriendRequest: (requestId: string, otherUid: string) => void;
-=======
-  handleAcceptInvitation: (invitation: PlaylistInvitation) => void;
-  handleDeclineInvitation: (invitation: PlaylistInvitation) => void;
->>>>>>> 31e3acdc
   theme: 'light' | 'dark';
 }
 
@@ -94,7 +72,6 @@
   onDismiss,
   isResponse,
   processingInvitations,
-<<<<<<< HEAD
   processingFriendRequests,
   handleAcceptInvitation,
   handleDeclineInvitation,
@@ -104,13 +81,6 @@
 }: SwipeableNotificationProps) => {
   const isFriendRequest = notification.type === 'friend-request';
   const invitation = notification.type !== 'friend-request' ? notification.invitation : undefined;
-=======
-  handleAcceptInvitation,
-  handleDeclineInvitation,
-  theme
-}: SwipeableNotificationProps) => {
-  const invitation = notification.invitation;
->>>>>>> 31e3acdc
   const translateX = useSharedValue(0);
 
   const panGesture = Gesture.Pan()
@@ -118,17 +88,12 @@
       translateX.value = event.translationX;
     })
     .onEnd((event) => {
-<<<<<<< HEAD
       const swipeLeft = event.translationX < -100 || event.velocityX < -500;
       const swipeRight = event.translationX > 100 || event.velocityX > 500;
 
       if ((swipeLeft || swipeRight) && isResponse) {
         const direction = swipeLeft ? -1000 : 1000;
         translateX.value = withTiming(direction, { duration: 200 }, () => {
-=======
-      if ((event.translationX < -100 || event.velocityX < -500) && isResponse) {
-        translateX.value = withTiming(-1000, { duration: 200 }, () => {
->>>>>>> 31e3acdc
           runOnJS(onDismiss)();
         });
       } else {
@@ -156,7 +121,6 @@
             <View className="flex-1">
               <View className="flex-row items-center">
                 <MaterialCommunityIcons
-<<<<<<< HEAD
                   name={
                     isFriendRequest
                       ? 'account-plus'
@@ -169,12 +133,6 @@
                     isFriendRequest
                       ? themeColors[theme]['primary']
                       : isResponse && invitation
-=======
-                  name={isResponse ? 'email' : 'account-plus'}
-                  size={18}
-                  color={
-                    isResponse
->>>>>>> 31e3acdc
                       ? invitation.status === 'accepted'
                         ? themeColors[theme]['intent-success']
                         : themeColors[theme]['intent-error']
@@ -187,13 +145,9 @@
                   color={themeColors[theme]['text-main']}
                   style={{ fontWeight: '500' }}
                 >
-<<<<<<< HEAD
                   {isFriendRequest
                     ? 'Friend Request'
                     : isResponse && invitation
-=======
-                  {isResponse
->>>>>>> 31e3acdc
                     ? invitation.status === 'accepted'
                       ? 'Accepted'
                       : 'Declined'
@@ -207,7 +161,6 @@
                 className="mt-1"
                 numberOfLines={2}
               >
-<<<<<<< HEAD
                 {isFriendRequest
                   ? `${notification.request.displayName || 'Someone'} sent you a friend request`
                   : isResponse && invitation
@@ -217,18 +170,10 @@
                   : invitation
                   ? `You've been invited to collaborate on "${invitation.playlistName || ''}" playlist`
                   : ''}
-=======
-                {isResponse
-                  ? invitation.status === 'accepted'
-                    ? `${invitation.displayName || invitation.email || 'Someone'} accepted your invitation`
-                    : `${invitation.displayName || invitation.email || 'Someone'} declined your invitation`
-                  : `You've been invited to collaborate on "${invitation.playlistName || ''}" playlist`}
->>>>>>> 31e3acdc
               </TextCustom>
             </View>
           </View>
 
-<<<<<<< HEAD
           {isFriendRequest ? (
             <View className="mt-2 flex-row gap-2">
               <RippleButton
@@ -261,9 +206,6 @@
             </View>
           ) : (
             !isResponse && invitation && (
-=======
-          {!isResponse && (
->>>>>>> 31e3acdc
             <View className="mt-2 flex-row gap-2">
               <RippleButton
                 title="Accept"
@@ -283,10 +225,7 @@
                 className="flex-1"
               />
             </View>
-<<<<<<< HEAD
             )
-=======
->>>>>>> 31e3acdc
           )}
         </View>
       </Animated.View>
@@ -550,11 +489,8 @@
   const handleRefresh = async () => {
     await refreshInvitations();
     await loadSentInvitationsResponses();
-<<<<<<< HEAD
     // Refresh friend requests too
     await loadFriendRequests();
-=======
->>>>>>> 31e3acdc
     // Mark as read when user actively refreshes
     if (unreadCount > 0) {
       markAsRead();
@@ -567,17 +503,12 @@
     (inv) => !viewedResponseIds.has(inv.id)
   );
 
-<<<<<<< HEAD
   // Combine all notifications (only unviewed responses) – playlist-only here
   type PlaylistNotification = Extract<
     NotificationItem,
     { type: 'invitation' | 'response' }
   >;
   const allNotifications: PlaylistNotification[] = [
-=======
-  // Combine all notifications (only unviewed responses)
-  const allNotifications: NotificationItem[] = [
->>>>>>> 31e3acdc
     ...invitations.map((inv) => ({
       id: inv.id,
       type: 'invitation' as const,
@@ -647,7 +578,6 @@
     }
   };
 
-<<<<<<< HEAD
   if (isLoading || isLoadingResponses || loadingFriends) {
     return <ActivityIndicatorScreen />;
   }
@@ -655,13 +585,6 @@
   const friendRequestsCount = incomingFriends.length + outgoingFriends.length;
 
   if (sortedNotifications.length === 0 && friendRequestsCount === 0) {
-=======
-  if (isLoading || isLoadingResponses) {
-    return <ActivityIndicatorScreen />;
-  }
-
-  if (sortedNotifications.length === 0) {
->>>>>>> 31e3acdc
     return (
       <ScrollView
         className="flex-1"
@@ -707,21 +630,14 @@
       }
     >
       <View style={containerWidthStyle}>
-<<<<<<< HEAD
-        {/* Friend requests are merged into the unified list below */}
-=======
->>>>>>> 31e3acdc
         <View className="mb-3">
           <View className="flex-row items-center justify-between">
             <View className="flex-1">
               <TextCustom size="xs" color={themeColors[theme]['text-main']}>
                 {invitations.length} invitation(s) •{' '}
                 {sentInvitationsResponses.length} response(s)
-<<<<<<< HEAD
                 {friendRequestsCount > 0 &&
                   ` • ${friendRequestsCount} friend request(s)`}
-=======
->>>>>>> 31e3acdc
                 {unreadCount > 0 && ` • ${unreadCount} new`}
               </TextCustom>
             </View>
@@ -737,7 +653,6 @@
           </View>
         </View>
 
-<<<<<<< HEAD
         {/* Build a unified list: playlist notifications + friend requests */}
         {(
           [
@@ -775,9 +690,6 @@
               return bTime - aTime;
             })
         ).map((notification) => {
-=======
-        {sortedNotifications.map((notification) => {
->>>>>>> 31e3acdc
           const isResponse = notification.type === 'response';
 
           return (
@@ -785,17 +697,12 @@
               key={notification.id}
               notification={notification}
               onDismiss={() => {
-<<<<<<< HEAD
                 if (notification.type === 'response') {
-=======
-                if (isResponse) {
->>>>>>> 31e3acdc
                   markResponseAsViewed(notification.invitation.id);
                 }
               }}
               isResponse={isResponse}
               processingInvitations={processingInvitations}
-<<<<<<< HEAD
               processingFriendRequests={processingFriendRequests}
               handleAcceptInvitation={handleAcceptInvitation}
               handleDeclineInvitation={handleDeclineInvitation}
@@ -837,10 +744,6 @@
                   });
                 }
               }}
-=======
-              handleAcceptInvitation={handleAcceptInvitation}
-              handleDeclineInvitation={handleDeclineInvitation}
->>>>>>> 31e3acdc
               theme={theme}
             />
           );
