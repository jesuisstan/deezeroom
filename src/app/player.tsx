--- conflicted
+++ resolved
@@ -1,9 +1,5 @@
-<<<<<<< HEAD
 import { useCallback, useMemo } from 'react';
-import { Image, View } from 'react-native';
-=======
 import { Image, Platform, View } from 'react-native';
->>>>>>> 8f2f18f1
 
 import { FontAwesome } from '@expo/vector-icons';
 import MaterialCommunityIcons from '@expo/vector-icons/MaterialCommunityIcons';
