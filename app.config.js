--- conflicted
+++ resolved
@@ -15,13 +15,10 @@
       googleServicesFile:
         process.env.GOOGLE_SERVICE_INFO_PLIST ||
         './credentials/ios/GoogleService-Info.plist',
-<<<<<<< HEAD
-      backgroundModes: ['audio']
-=======
+      backgroundModes: ['audio'],
       infoPlist: {
         UIBackgroundModes: ['remote-notification']
       }
->>>>>>> 19fb058b
     },
     android: {
       package: 'com.krivtsoff.deezeroom',
